import numpy as np
import dask.array as da
import warnings
import sys
import argparse
import zarr
import pandas as pd
import logging
import os
import dask
import cloudpickle
import platform
import distributed
import msgpack
import skimage
from aicsshparam import shparam
from dask.distributed import as_completed
from scipy import ndimage as ndi

# Suppress aicsshparam warnings globally for all workers
warnings.filterwarnings("ignore", message="Mesh centroid seems to fall outside the object.*", module="aicsshparam")
warnings.filterwarnings("ignore", message=".*spherical harmonics.*", module="aicsshparam")

from skimage.measure import regionprops, regionprops_table
import psutil
from dask import delayed, compute
from utils.dask_utils import setup_dask_sge_cluster, shutdown_dask


from cellpose.models import CellposeModel

sys.path.append(os.path.dirname(__file__))
import align_3d as align
from aicsshparam import shparam

# --- Script-specific constants ---
DEFAULT_LMAX = 16 
logging.basicConfig(level=logging.INFO, format='%(asctime)s - %(levelname)s - %(message)s')
logger = logging.getLogger(__name__)



# --- Helper Functions ---

def _array_chunk_location(block_id, chunks):
    """Pixel coordinate of top left corner of the array chunk."""
    array_location = []
    for idx, chunk in zip(block_id, chunks):
        array_location.append(sum(chunk[:idx]))
    return tuple(array_location)



# --- Numeric-only bbox computation per chunk (fast, safe) ---
def _chunk_bboxes_numeric(block, array_location):
    """
    Compute bounding boxes for all labels present in a 3D block.

    Returns a pandas.DataFrame with columns:
    ['label', 'z0', 'z1', 'y0', 'y1', 'x0', 'x1'] in GLOBAL coordinates.
    """
    block = np.asarray(block)
    if block.ndim != 3:
        raise ValueError(f"_chunk_bboxes_numeric expects 3D block, got shape={block.shape}")

    # Background mask
    nonzero_mask = block != 0
    if not np.any(nonzero_mask):
        return pd.DataFrame(columns=["label", "z0", "z1", "y0", "y1", "x0", "x1"])  # empty

    # Compact the labels in this block to 1..K using return_inverse to avoid per-label scans
    nz_vals = block[nonzero_mask]
    unique_labels, inverse = np.unique(nz_vals, return_inverse=True)
    compact = np.zeros(block.shape, dtype=np.int32)
    compact[nonzero_mask] = inverse + 1  # background stays 0, labels are 1..K

    # Find object slices once using compact labeling
    obj_slices = ndi.find_objects(compact)
    if obj_slices is None:
        return pd.DataFrame(columns=["label", "z0", "z1", "y0", "y1", "x0", "x1"])  # empty

    rows = []
    z_off, y_off, x_off = array_location
    for idx, slc in enumerate(obj_slices, start=1):
        if slc is None:
            continue
        sz, sy, sx = slc
        rows.append({
            "label": int(unique_labels[idx - 1]),
            "z0": int(sz.start + z_off),
            "z1": int(sz.stop + z_off),
            "y0": int(sy.start + y_off),
            "y1": int(sy.stop + y_off),
            "x0": int(sx.start + x_off),
            "x1": int(sx.stop + x_off),
        })

    return pd.DataFrame(rows, columns=["label", "z0", "z1", "y0", "y1", "x0", "x1"])


def compute_bboxes_numeric(mask_da, client):
    """
    Compute global bounding boxes for all labels in mask_da using per-chunk extraction,
    then merge across chunks with pandas (min/max per label).
    """
    logger.info("Computing per-chunk numeric bounding boxes (no slice objects)...")
    # Build delayed DataFrames, one per chunk
    delayed_blocks = mask_da.to_delayed()
    delayed_dfs = []
    for block_id in np.ndindex(*mask_da.numblocks):
        loc = _array_chunk_location(block_id, mask_da.chunks)
        block_delayed = delayed_blocks[block_id]
        df_delayed = delayed(_chunk_bboxes_numeric)(block_delayed, loc)
        delayed_dfs.append(df_delayed)

    logger.info(f"Submitting {len(delayed_dfs)} bbox-chunk tasks...")
    futures = client.compute(delayed_dfs)
    dfs = []
    for fut, res in as_completed(futures, with_results=True):
        if res is not None and not (isinstance(res, pd.DataFrame) and res.empty):
            dfs.append(res)
        fut.release()

    if not dfs:
        raise RuntimeError("No bounding boxes found in mask array.")

    logger.info("Merging per-chunk bounding boxes across chunks...")
    df_all = pd.concat(dfs, ignore_index=True)
    # Union bboxes across chunks with min/max
    agg = {
        "z0": "min",
        "z1": "max",
        "y0": "min",
        "y1": "max",
        "x0": "min",
        "x1": "max",
    }
    df_merged = df_all.groupby("label", as_index=False).agg(agg)
    return df_merged


def add_chunk_indices(df_bboxes: pd.DataFrame, chunk_sizes: tuple) -> pd.DataFrame:
    """
    Add chunk index columns (cz, cy, cx) using bbox centroid and given chunk sizes.
    """
    cz_size, cy_size, cx_size = (int(chunk_sizes[0][0]), int(chunk_sizes[1][0]), int(chunk_sizes[2][0]))
    cz = ((df_bboxes["z0"] + df_bboxes["z1"]) // 2) // cz_size
    cy = ((df_bboxes["y0"] + df_bboxes["y1"]) // 2) // cy_size
    cx = ((df_bboxes["x0"] + df_bboxes["x1"]) // 2) // cx_size
    df_bboxes = df_bboxes.copy()
    df_bboxes["cz"] = cz.astype(np.int64)
    df_bboxes["cy"] = cy.astype(np.int64)
    df_bboxes["cx"] = cx.astype(np.int64)
    return df_bboxes


def _process_group(group_df: pd.DataFrame,
                   mask_path: str,
                   image_zarr_root: str,
                   channels: list,
                   lmax: int,
                   area_min: int,
                   group_key: tuple) -> pd.DataFrame:
    """
    Process a group of labels that share the same storage chunk indices.

    - Read a single super-ROI from mask and image for all labels in the group
    - Compute morphology features once per label using regionprops_table
    - Compute per-channel mean intensities via regionprops_table per channel
    - Compute spherical harmonics per label on aligned binary object mask

    Returns a pandas DataFrame with one row per label in the group.
    """

    import sys, os
    import warnings
    sys.path.append(os.path.dirname(__file__))   # path where feature_extraction.py lives
    from aicsshparam import shparam
    import align_3d as align
    
    if group_df.empty:
        return pd.DataFrame()

    labels = group_df["label"].astype(np.int64).tolist()
    sz = int(group_df["z0"].min()); ez = int(group_df["z1"].max())
    sy = int(group_df["y0"].min()); ey = int(group_df["y1"].max())
    sx = int(group_df["x0"].min()); ex = int(group_df["x1"].max())

    # Read ROI directly from Zarr to avoid nested Dask computes
    if mask_path.endswith('.n5'):
        store = zarr.N5Store(mask_path)
        mask_arr = zarr.open_array(store=store, path=None, mode='r')
    else:
        mask_arr = zarr.open(mask_path, mode='r')

    mask_roi = np.asarray(mask_arr[sz:ez, sy:ey, sx:ex])

    # Quick exit if no voxels
    if np.count_nonzero(mask_roi) == 0:
        return pd.DataFrame()

    # Morphology for all labels; regionprops_table with label image only
    morph = regionprops_table(mask_roi, properties=["label", "area", "centroid"])
    morph_df = pd.DataFrame(morph)
    if morph_df.empty:
        return pd.DataFrame()

    # Keep only our labels
    morph_df["label"] = morph_df["label"].astype(np.int64)
    morph_df = morph_df[morph_df["label"].isin(labels)].copy()
    if morph_df.empty:
        return pd.DataFrame()

    # Area threshold (filter tiny objects early)
    morph_df = morph_df[morph_df["area"] >= area_min]
    if morph_df.empty:
        return pd.DataFrame()

    # Convert centroid to global coordinates
    if "centroid-0" in morph_df.columns:
        morph_df.rename(columns={"centroid-0": "centroid_z",
                                 "centroid-1": "centroid_y",
                                 "centroid-2": "centroid_x"}, inplace=True)
    morph_df["centroid_z"] = morph_df["centroid_z"] + sz
    morph_df["centroid_y"] = morph_df["centroid_y"] + sy
    morph_df["centroid_x"] = morph_df["centroid_x"] + sx

    # Per-channel intensity means via regionprops_table join
    if channels:
        # Load intensity channels ROI
        ch_arrays = []
        for ch in channels:
            ch_path = os.path.join(image_zarr_root, f"ch{ch}", "s0")
            ch_arr = zarr.open(ch_path, mode='r')
            ch_arrays.append(np.asarray(ch_arr[sz:ez, sy:ey, sx:ex]))

        for idx, ch in enumerate(channels):
            ch_df = pd.DataFrame(
                regionprops_table(mask_roi, intensity_image=ch_arrays[idx], properties=["label", "mean_intensity"])  # type: ignore[arg-type]
            )
            ch_df["label"] = ch_df["label"].astype(np.int64)
            ch_df.rename(columns={"mean_intensity": f"mean_intensity_ch{ch}"}, inplace=True)
            morph_df = morph_df.merge(ch_df, on="label", how="left")

    # Build bbox map for faster lookup
    bbox_map = group_df.set_index("label")[['z0', 'z1', 'y0', 'y1', 'x0', 'x1']].to_dict('index')

    # Compute SH coefficients per object
    results = []
    for _, pr in morph_df.iterrows():
        label_id = int(pr["label"]) 
        bbox = bbox_map.get(label_id)
        if bbox is None:
            continue
        lz0 = int(bbox['z0'] - sz); lz1 = int(bbox['z1'] - sz)
        ly0 = int(bbox['y0'] - sy); ly1 = int(bbox['y1'] - sy)
        lx0 = int(bbox['x0'] - sx); lx1 = int(bbox['x1'] - sx)

        sub = (mask_roi[lz0:lz1, ly0:ly1, lx0:lx1] == label_id)
        if not np.any(sub):
            continue
        sub = np.ascontiguousarray(sub)

        props_dict = pr.to_dict()
<<<<<<< HEAD
        aligned_slice, props_dict = align.align_object_standard(sub, props_dict)
=======
        aligned_slice, props_dict = align.align_object(sub, props_dict)
>>>>>>> 02807703
        if np.sum(aligned_slice) == 0:
            continue

        try:
<<<<<<< HEAD
            (coeffs, _), _ = shparam.get_shcoeffs(aligned_slice, lmax=lmax, alignment_2d=True)
=======
            (coeffs, _), _ = shparam.get_shcoeffs(aligned_slice, lmax=lmax, alignment_2d=False)
>>>>>>> 02807703
        except Exception as e:
            logger.error(f"SH computation failed for label {label_id}: {e}")
            continue

        coeffs.update({'label': label_id})
        final_dict = props_dict | coeffs
        results.append(final_dict)

    if not results:
        return pd.DataFrame()

    out_df = pd.DataFrame(results)
    cz, cy, cx = group_key
    out_df["cz"] = int(cz)
    out_df["cy"] = int(cy)
    out_df["cx"] = int(cx)
    return out_df

# --- Environment Logging  ---
logging.basicConfig(level=logging.INFO, format='%(asctime)s - %(name)s - %(levelname)s - %(message)s')
logger = logging.getLogger(__name__) 


# --- Log Environment Info Once ---
def log_environment():
    logger.info("--- Environment Versions ---")
    logger.info(f"Platform: {platform.platform()}")
    logger.info(f"Python: {sys.version}")
    logger.info(f"Dask: {dask.__version__}")
    logger.info(f"Distributed: {distributed.__version__}")
    logger.info(f"Cloudpickle: {cloudpickle.__version__}")
    logger.info(f"Msgpack: {msgpack.__version__}")
    logger.info(f"Zarr: {zarr.__version__}")
    logger.info(f"NumPy: {np.__version__}")
    logger.info(f"Scikit-image: {skimage.__version__}")
    logger.info("--- Dask Config (relevant parts) ---")
    logger.info(f"distributed.comm.compression: {dask.config.get('distributed.comm.compression')}")
    logger.info("--- End Environment Info ---")


log_environment()

# --- Simplified N5/Zarr loading ---
def load_n5_zarr_array(path, n5_subpath=None, chunks=None):
    """Loads N5 or Zarr, handling potential subpath for N5.
    
    Args:
        path: str
            The path to the N5 or Zarr container
        n5_subpath: str
            The subpath to the underlying N5 array
        chunks: tuple
            The chunks to load the array into (leave as None for no rechunking)
    Returns:
        da.Array
            The dask array
    """
    
    logger.info(f"Attempting to load from: {path}" + (f" with N5 subpath: {n5_subpath}" if n5_subpath else ""))
    if path.endswith('.n5'):
        store = zarr.N5Store(path)
        if not n5_subpath:
             raise ValueError(f"N5 path specified ({path}), but n5_subpath is required.")
        arr_handle = zarr.open_array(store=store, path=n5_subpath, mode='r')
        logger.info(f"Loaded N5 array: Shape={arr_handle.shape}, Chunks={arr_handle.chunks}")
        return da.from_zarr(arr_handle, chunks=chunks)
    elif path.endswith('.zarr'):
        arr_handle = zarr.open(path, mode='r')
        logger.info(f"Loaded Zarr array: Shape={arr_handle.shape}")
        return da.from_zarr(path, chunks=chunks)
    else:
        raise ValueError(f"Unsupported array format (expected .n5 or .zarr): {path}")


def parse_list_string(list_str, dtype=int):
    """Parses comma-separated string into a list of specified type.
    
    Args:
        list_str: str
            A comma-separated string of values
        dtype: type
            The type to convert the values to
    Returns:
        list:
            A list of values of the specified type
    """
    if not list_str:
        return []
    return [dtype(item.strip()) for item in list_str.split(',')]

# Removed load_optimal_lmax; lmax is now a constant defined in main()

def main():

    parser = argparse.ArgumentParser(description="Distributed Feature Extraction for Microscopy Images")

    # Input/Output Arguments
    parser.add_argument("--input_zarr", required=True, help="Path to the input Zarr store (intensity image data)")

    parser.add_argument("--input_mask", required=True, help="Path to the input mask Zarr store or TIF file (label image data)")
    parser.add_argument("--output_csv", required=True, help="Path to the output CSV file for features")
    parser.add_argument("--channels", required=True, help="Comma-separated list of channel indices to process (e.g., '0,1,2')")
    parser.add_argument("--generate_embeddings", required=True, help="Whether to generate embeddings (True/False)")
    # Dask SGE Cluster Arguments
    parser.add_argument("--num_workers", type=int, default=16, help="Number of Dask workers (SGE jobs)")
    parser.add_argument("--cores_per_worker", type=int, default=1, help="Number of cores per worker")
    parser.add_argument("--mem_per_worker", default="60G", help="Memory per worker (e.g., '60G')")
    parser.add_argument("--processes", type=int, default=1, help="Number of Python processes per worker (usually 1)")
    parser.add_argument("--project", required=True, help="SGE project code")
    parser.add_argument("--queue", required=True, help="SGE queue name")
    parser.add_argument("--runtime", default="140000", help="Job runtime (SGE format or seconds)") # Keep as string for flexibility
    parser.add_argument("--resource_spec", default="mfree=60G", help="SGE resource specification (e.g., 'mfree=60G')")
    parser.add_argument("--log_dir", default=None, help="Directory for Dask worker logs (defaults to ./dask_worker_logs_TIMESTAMP)")
    parser.add_argument("--conda_env", default="otls-pipeline-cp3", help="Conda environment to activate on workers")


    # --- Argument Parsing ---
    # Check if running under Snakemake
    if 'snakemake' in globals():
        logger.info("Running under Snakemake, using snakemake object for parameters.")
        # Create a namespace object to mimic argparse result
        args = argparse.Namespace(
            input_zarr=snakemake.input.img_zarr,
            input_mask=snakemake.input.mask_zarr, # Assuming mask is zarr input
            output_csv=snakemake.output.csv,
            n5_path_pattern=snakemake.params.get("n5_path_pattern", "ch{}/s0"),
            channels=",".join(map(str, snakemake.params.channels)), # Get channels list from params
            generate_embeddings=snakemake.params.get("generate_embeddings", False), # Default to False if not set
            num_workers=snakemake.resources.num_workers,
            cores_per_worker=snakemake.resources.cores_per_worker,
            mem_per_worker=snakemake.resources.mem_per_worker,
            processes=snakemake.resources.processes,
            project=snakemake.resources.project,
            queue=snakemake.resources.queue,
            runtime=str(snakemake.resources.runtime), # Ensure string
            resource_spec=snakemake.resources.resource_spec,
            log_dir=snakemake.params.log_dir,
            conda_env=snakemake.conda_env_name if hasattr(snakemake, 'conda_env_name') else "otls-pipeline-cp3", # Get conda env name if available
            dashboard_port=snakemake.resources.dashboard_port
        )
    else:
        logger.info("Not running under Snakemake, parsing command-line arguments.")
        args = parser.parse_args()

    channels_to_process = parse_list_string(args.channels)

    # --- Lmax Parameter ---
    logger.info(f"Using lmax: {DEFAULT_LMAX}")

    # --- Dask Cluster Setup ---
    cluster = None
    client = None
    try:
        logger.info("Setting up Dask cluster...")
        # Make log_dir optional in setup function call if it handles None
        cluster, client = setup_dask_sge_cluster(
            n_workers=args.num_workers,
            cores=args.cores_per_worker,
            processes=args.processes,
            memory=args.mem_per_worker,
            project=args.project,
            queue=args.queue,
            runtime=args.runtime,
            resource_spec=args.resource_spec,
            log_directory=args.log_dir, # Pass None if not specified
            conda_env=args.conda_env,
            dashboard_port=args.dashboard_port
            # job_name='feat_extract' # Consider adding a job name
        )
        logger.info(f"Dask dashboard link: {client.dashboard_link}") # Log dashboard link!
        
    except Exception as e:
        logger.error(f"Failed to set up Dask cluster: {e}", exc_info=True)
        if cluster: # Attempt shutdown even if client setup failed after cluster object created
             try:
                 shutdown_dask(cluster, client)
             except Exception as e_shutdown:
                 logger.error(f"Error during cluster shutdown after setup failure: {e_shutdown}")
        sys.exit(1) # Exit if cluster setup fails

    # --- Main Processing Block ---
    try:
        logger.info("--- Starting Distributed Property Computation ---")
        logger.info(f"Input Zarr (images root): {args.input_zarr}")
        logger.info(f"Input Mask: {args.input_mask}")
        logger.info(f"Output: {args.output_csv}")
        logger.info(f"Channels: {channels_to_process}")

        # --- Load Mask as Dask only to access chunks and parallelize bbox pass ---
        mask_array = load_n5_zarr_array(args.input_mask)
        logger.info(f"Loaded Mask (ZYX assumed): Shape={mask_array.shape}, Chunks={mask_array.chunks}, Dtype={mask_array.dtype}")

        # --- First Pass: Numeric BBoxes per chunk, merged globally ---
        df_bboxes = compute_bboxes_numeric(mask_array, client)
        # Save bboxes for debugging/inspection
        bboxes_csv = args.output_csv.replace(".csv", "_bboxes.csv")
        df_bboxes.to_csv(bboxes_csv, index=False)
        logger.info(f"Wrote bounding boxes to {bboxes_csv} (rows={len(df_bboxes)})")

        # --- Add storage chunk indices and group ---
        df_bboxes = add_chunk_indices(df_bboxes, mask_array.chunks)

        # Drop extremely tiny ROIs early by bbox volume heuristic to cut work
        voxel_est = (df_bboxes["z1"] - df_bboxes["z0"]) * (df_bboxes["y1"] - df_bboxes["y0"]) * (df_bboxes["x1"] - df_bboxes["x0"])
        df_bboxes = df_bboxes.loc[voxel_est >= 1, :]

        # Group by chunk indices
        grouped = df_bboxes.groupby(["cz", "cy", "cx"], sort=False)
        group_items = list(grouped)
        logger.info(f"Discovered {len(group_items)} chunk-groups with labels")

        # --- Output setup ---

        os.makedirs(os.path.dirname(args.output_csv), exist_ok=True)

        # --- Second Pass: Process groups in parallel ---
        futures = []
        for (cz, cy, cx), gdf in group_items:
            fut = client.submit(
                _process_group,
                gdf,
                args.input_mask,
                args.input_zarr,
                channels_to_process,
                DEFAULT_LMAX,
                4000,
                (int(cz), int(cy), int(cx))
            )
            futures.append(fut)

        header_written = False
        write_count = 0
        for fut, res in as_completed(futures, with_results=True):
            try:
                if res is None or (isinstance(res, pd.DataFrame) and res.empty):
                    fut.release()
                    continue

                else:
                    if not header_written:
                        res.to_csv(args.output_csv, index=False, mode='w')
                        header_written = True
                    else:
                        res.to_csv(args.output_csv, index=False, mode='a', header=False)
                write_count += 1
            finally:
                fut.release()

        logger.info(f"Finished processing all groups and wrote {write_count} output parts.")
    except Exception as e:
        logger.error(f"Error in main processing block: {e}", exc_info=True)
        sys.exit(1)

if __name__ == "__main__":
    main()<|MERGE_RESOLUTION|>--- conflicted
+++ resolved
@@ -262,20 +262,12 @@
         sub = np.ascontiguousarray(sub)
 
         props_dict = pr.to_dict()
-<<<<<<< HEAD
         aligned_slice, props_dict = align.align_object_standard(sub, props_dict)
-=======
-        aligned_slice, props_dict = align.align_object(sub, props_dict)
->>>>>>> 02807703
         if np.sum(aligned_slice) == 0:
             continue
 
         try:
-<<<<<<< HEAD
-            (coeffs, _), _ = shparam.get_shcoeffs(aligned_slice, lmax=lmax, alignment_2d=True)
-=======
             (coeffs, _), _ = shparam.get_shcoeffs(aligned_slice, lmax=lmax, alignment_2d=False)
->>>>>>> 02807703
         except Exception as e:
             logger.error(f"SH computation failed for label {label_id}: {e}")
             continue
