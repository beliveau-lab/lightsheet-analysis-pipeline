import numpy as np
import dask.array as da
import warnings
import sys
import argparse
import zarr
import pandas as pd
import time
import logging
import os
import gc
# import dask.distributed as dd # Removed unused import
import dask
import cloudpickle
import platform
import distributed
import msgpack
import skimage
from aicsshparam import shparam
import torch

# Suppress aicsshparam warnings globally for all workers
warnings.filterwarnings("ignore", message="Mesh centroid seems to fall outside the object.*", module="aicsshparam")
warnings.filterwarnings("ignore", message=".*spherical harmonics.*", module="aicsshparam")

from skimage.measure import regionprops, regionprops_table
import psutil
from dask import delayed, compute
from utils.dask_utils import setup_dask_sge_cluster, shutdown_dask
import sparse
import dask.dataframe as dd

from cellpose.models import CellposeModel

sys.path.append(os.path.dirname(__file__))
import align_3d as align

# --- Script-specific constants ---
DEFAULT_LMAX = 16 
logging.basicConfig(level=logging.INFO, format='%(asctime)s - %(levelname)s - %(message)s')
logger = logging.getLogger(__name__)

# --- Helper Functions ---
def to_sparse(block):
    # block is a numpy ndarray here; convert to sparse.COO
    return sparse.COO.from_numpy(block)

def _array_chunk_location(block_id, chunks):
    """Pixel coordinate of top left corner of the array chunk."""
    array_location = []
    for idx, chunk in zip(block_id, chunks):
        array_location.append(sum(chunk[:idx]))
    return tuple(array_location)

def _find_bounding_boxes(x, array_location):
    """An alternative to scipy.ndimage.find_objects, supporting sparse.COO."""
    # 1) Extract unique non‑zero labels
    if isinstance(x, sparse.COO):
        # sparse.COO.data holds the non-zeros, .coords is shape (ndim, nnz)
        data   = x.data
        coords = x.coords
        # only consider nonzero labels
        mask   = data != 0
        unique_vals = np.unique(data[mask])
    else:
        unique_vals = np.unique(x)
        unique_vals = unique_vals[unique_vals != 0]

    # 2) For each label, find its min/max in each dim
    result = {}
    for val in unique_vals:
        if isinstance(x, sparse.COO):
            # locations of this label in sparse coords
            sel = np.nonzero(data == val)[0]
            # for each dim i, coords[i][sel] are the positions
            positions = [coords[i, sel] for i in range(x.ndim)]
        else:
            # numpy fallback
            positions = np.where(x == val)

        # build nd‑slice shifted by array_location
        slices = tuple(
            slice(
                int(positions[i].min()) + array_location[i],
                int(positions[i].max()) + 1 + array_location[i]
            )
            for i in range(x.ndim)
        )
        result[int(val)] = slices

    # 3) turn into a DataFrame with one column per dimension
    cols = list(range(x.ndim))
    return pd.DataFrame.from_dict(result, orient='index', columns=cols)


def _combine_slices(slices):
    """
    Return the union of all slice objects in `slices`.

    Ignores any elements that are not real slice objects.
    Raises ValueError if, after filtering, no slices remain.
    """
    slices = [eval(sl) for sl in slices]
    # keep only true slice instances
    good = [sl for sl in slices if isinstance(sl, slice)]
    
    if not good:
        raise ValueError(f"_combine_slices got no slice objects, got: {slices!r}")
    if len(good) == 1:
        return good[0]
    # extract starts & stops
    starts = [sl.start for sl in good]
    stops  = [sl.stop  for sl in good]
    return slice(min(starts), max(stops))


def _merge_bounding_boxes(x: pd.DataFrame, ndim: int) -> pd.Series:
    """
    Merge bounding‐box slices for one label across multiple chunks.
    
    Parameters
    ----------
    x : DataFrame
        Rows all belong to the same label.  Must be indexed by that label,
        and have columns 0..ndim-1 containing slice objects.
    ndim : int
        Number of dimensions.
    
    Returns
    -------
    Series
        One row per dimension (0..ndim-1), containing the unioned slice.
        Series.name is set to the integer label.
    """
    # The label is the index value (all rows share the same label).
    label = x.index[0]
    
    data = {}
    for i in range(ndim):
        # collect all slices in column i
        sls = list(x[i])
        data[i] = _combine_slices(sls)
    
    return pd.Series(data=data, index=list(range(ndim)), name=label)


def find_objects(label_image):
    """
    For each chunk of `label_image`, call our chunk‑level _find_bounding_boxes
    (delayed → pandas.DataFrame), then concatenate them all into one Dask DataFrame
    and group by label to merge bounding boxes across chunks.
    """
    # 1) build one delayed pandas.DataFrame per chunk
    delayed_dfs = []
    for block_id, slc in zip(
        np.ndindex(*label_image.numblocks),
        da.core.slices_from_chunks(label_image.chunks)
    ):
        chunk = label_image[slc]
        loc   = _array_chunk_location(block_id, label_image.chunks)
        delayed_dfs.append(
            delayed(_find_bounding_boxes)(chunk, loc)
        )

    # 2) turn that list of delayed DataFrames into a single Dask DataFrame
    #    each “partition” is one chunk’s DataFrame
    meta = dd.utils.make_meta({i: object for i in range(label_image.ndim)})
    ddf  = dd.from_delayed(delayed_dfs, meta=meta)
    # 3) group by the integer label (the index), and merge slices
    #    _merge_bounding_boxes takes a chunk of rows (all from one label)
    #    and returns a single Series of slices per dimension
    result = (
        ddf
        .reset_index()              # bring the label (index) into a column
        .rename(columns={"index": "label"})
        .groupby("label")
        .apply(
            lambda pdf: _merge_bounding_boxes(pdf, label_image.ndim),
            meta=meta
        )
    )

    return result

# --- Environment Logging  ---
logging.basicConfig(level=logging.INFO, format='%(asctime)s - %(name)s - %(levelname)s - %(message)s')
logger = logging.getLogger(__name__) 


# --- Log Environment Info Once ---
def log_environment():
    logger.info("--- Environment Versions ---")
    logger.info(f"Platform: {platform.platform()}")
    logger.info(f"Python: {sys.version}")
    logger.info(f"Dask: {dask.__version__}")
    logger.info(f"Distributed: {distributed.__version__}")
    logger.info(f"Cloudpickle: {cloudpickle.__version__}")
    logger.info(f"Msgpack: {msgpack.__version__}")
    logger.info(f"Zarr: {zarr.__version__}")
    logger.info(f"NumPy: {np.__version__}")
    logger.info(f"Scikit-image: {skimage.__version__}")
    logger.info("--- Dask Config (relevant parts) ---")
    logger.info(f"distributed.comm.compression: {dask.config.get('distributed.comm.compression')}")
    logger.info("--- End Environment Info ---")


log_environment()

# --- Simplified N5/Zarr loading ---
def load_n5_zarr_array(path, n5_subpath=None, chunks=None):
    """Loads N5 or Zarr, handling potential subpath for N5.
    
    Args:
        path: str
            The path to the N5 or Zarr container
        n5_subpath: str
            The subpath to the underlying N5 array
        chunks: tuple
            The chunks to load the array into (leave as None for no rechunking)
    Returns:
        da.Array
            The dask array
    """
    
    logger.info(f"Attempting to load from: {path}" + (f" with N5 subpath: {n5_subpath}" if n5_subpath else ""))
    if path.endswith('.n5'):
        store = zarr.N5Store(path)
        if not n5_subpath:
             raise ValueError(f"N5 path specified ({path}), but n5_subpath is required.")
        arr_handle = zarr.open_array(store=store, path=n5_subpath, mode='r')
        logger.info(f"Loaded N5 array: Shape={arr_handle.shape}, Chunks={arr_handle.chunks}")
        return da.from_zarr(arr_handle, chunks=chunks)
    elif path.endswith('.zarr'):
        arr_handle = zarr.open(path, mode='r')
        logger.info(f"Loaded Zarr array: Shape={arr_handle.shape}")
        return da.from_zarr(path, chunks=chunks)
    else:
        raise ValueError(f"Unsupported array format (expected .n5 or .zarr): {path}")

def process_object(obj, mask_da, image_da, optimal_lmax=4):
    """
    Enhanced process_object that includes spherical harmonics computation
    Args:
        obj: pandas.Series
            A row from the DataFrame containing the object bounding box coordinates
        mask_da: dask.array.Array
            The segmentation mask array (ZYX)
        image_da: dask.array.Array
            The input image array (ZYXC)
        optimal_lmax: int
            The optimized lmax value for spherical harmonics computation
    Returns:
        final_dict: dict
            A dictionary containing the object properties and spherical harmonics coefficients
    """
    import sys, os
    import warnings
    sys.path.append(os.path.dirname(__file__))   # path where feature_extraction.py lives
    from aicsshparam import shparam
    import align_3d as align
    
    # Suppress aicsshparam warnings that occur for every object
    warnings.filterwarnings("ignore", message="Mesh centroid seems to fall outside the object.*", module="aicsshparam")

    obj_id = int(obj.name)
    slice_z = obj[0]
    slice_y = obj[1] 
    slice_x = obj[2]

    # Compute centroid of object (in global coordinates)
    centroid_z = slice_z.start + (slice_z.stop - slice_z.start) // 2
    centroid_y = slice_y.start + (slice_y.stop - slice_y.start) // 2
    centroid_x = slice_x.start + (slice_x.stop - slice_x.start) // 2

    try:
        # Get only the pixels belonging to the object of interest
        label_slice = np.where(mask_da == obj_id, mask_da, 0)
        # Basic regionprops
        props = regionprops_table(label_slice, image_da, properties=["label", 
                                                                     "area", 
                                                                     "mean_intensity"])
        area = props['area'][0]
        if area < 4000:  # Increase threshold and fix indexing
            logger.info(f"Object {obj_id} too small (area={area}). Skipping...")
            return None
        else:
            logger.info(f"Object {obj_id} is large enough (area={area}). Processing...")

        # Add global centroid coordinates
        props['centroid_z'] = centroid_z
        props['centroid_y'] = centroid_y
        props['centroid_x'] = centroid_x
        # Align object
        aligned_slice, props = align.align_object(label_slice, props) # align object also adds features to df_props
        
        # Check if aligned object has any foreground voxels
        if np.sum(aligned_slice) == 0:
            logger.info(f"Object {obj_id} has no foreground voxels after alignment. Skipping spherical harmonics...")
            return None
            
        # Spherical harmonics computation
        (coeffs, _), _ = shparam.get_shcoeffs(
            aligned_slice, 
            lmax=optimal_lmax,
            alignment_2d=False)
        
        # instantiate cellpose model #
        cp_model = CellposeModel(model_type='cyto3', gpu=True)
        
        # cellpose embedding generation #
        sni = np.max(image_da[:, :, :, 2], axis=0)
        masks, flows, embedding = cp_model.eval(sni, diameter=None, do_3D=False, compute_masks=False)
        embedding_dict = {f'e{i}': val for i, val in enumerate(embedding)}

        # remove garbage to avoid memory leaks #
        del masks
        del flows
        del cp_model
        gc.collect()
        
        coeffs.update({'label': obj_id})
        final_dict = props | coeffs | embedding_dict
        logger.info(f"Processed object {obj_id}")
        return final_dict
    
    except Exception as e:
        logger.error(f"Error processing object {obj_id}: {e}", exc_info=True)
        return None


def parallel_processing(objects_df, mask_da, image_da, optimal_lmax, batch_size=10000):  # Reduced from 10000
    """Process single objects in parallel to control memory usage.
    
    Args:
        objects_df: pandas.DataFrame
            A DataFrame containing the object bounding box coordinates
        mask_da: dask.array.Array
            The segmentation mask array (ZYX)
        image_da: dask.array.Array
            The input image array (ZYXC)
        optimal_lmax: int
            The optimized lmax value for spherical harmonics computation
        batch_size: int
            The number of objects to process in each batch
    Returns:
        results: list
            A list of DataFrames containing the object properties.
    """

    results = []
    batch = []
    batch_idx = 0
    total_num_batches = len(objects_df) // batch_size
    # Process in batches to control memory
    logger.info(f"Number of objects before batching: {len(objects_df)}")
    for i in range(1, len(objects_df)):
        # Get the object bounding box coordinates
        obj = objects_df.iloc[i]
        slice_z = obj[0]
        slice_y = obj[1]
        slice_x = obj[2]

        # Append delayed tasks to the batch
        batch.append(
            delayed(process_object)(
                obj,
                mask_da[slice_z, slice_y, slice_x],
                image_da[slice_z, slice_y, slice_x],
                optimal_lmax
            )
        )
        ## TODO: Prepare batches while waiting for the previous batch to finish?
        ## For loop is inefficient

        # Process in batches
        if len(batch) >= batch_size:
            batch_idx += 1
            logger.info(f"Processing batch {batch_idx} of {total_num_batches}")
            results.extend(compute(*batch, sync=True))
            batch = []
    
    # Process remaining tasks
    if batch:
        results.extend(compute(*batch, sync=True))
    return [r for r in results if r is not None]

def parse_list_string(list_str, dtype=int):
    """Parses comma-separated string into a list of specified type.
    
    Args:
        list_str: str
            A comma-separated string of values
        dtype: type
            The type to convert the values to
    Returns:
        list:
            A list of values of the specified type
    """
    if not list_str:
        return []
    return [dtype(item.strip()) for item in list_str.split(',')]

# Removed load_optimal_lmax; lmax is now a constant defined in main()

def main():

    parser = argparse.ArgumentParser(description="Distributed Feature Extraction for Microscopy Images")

    # Input/Output Arguments
    parser.add_argument("--input_zarr", required=True, help="Path to the input Zarr store (intensity image data)")

    parser.add_argument("--input_mask", required=True, help="Path to the input mask Zarr store or TIF file (label image data)")
    parser.add_argument("--output_csv", required=True, help="Path to the output CSV file for features")
    parser.add_argument("--channels", required=True, help="Comma-separated list of channel indices to process (e.g., '0,1,2')")

    # Processing Arguments
    parser.add_argument("--batch_size", default=10000, help="Batch size for processing")

    # Dask SGE Cluster Arguments
    parser.add_argument("--num_workers", type=int, default=16, help="Number of Dask workers (SGE jobs)")
    parser.add_argument("--cores_per_worker", type=int, default=1, help="Number of cores per worker")
    parser.add_argument("--mem_per_worker", default="60G", help="Memory per worker (e.g., '60G')")
    parser.add_argument("--processes", type=int, default=1, help="Number of Python processes per worker (usually 1)")
    parser.add_argument("--project", required=True, help="SGE project code")
    parser.add_argument("--queue", required=True, help="SGE queue name")
    parser.add_argument("--runtime", default="140000", help="Job runtime (SGE format or seconds)") # Keep as string for flexibility
    parser.add_argument("--resource_spec", default="mfree=60G", help="SGE resource specification (e.g., 'mfree=60G')")
    parser.add_argument("--log_dir", default=None, help="Directory for Dask worker logs (defaults to ./dask_worker_logs_TIMESTAMP)")
    parser.add_argument("--conda_env", default="otls-pipeline-cp3", help="Conda environment to activate on workers")

    # --- Argument Parsing ---
    # Check if running under Snakemake
    if 'snakemake' in globals():
        logger.info("Running under Snakemake, using snakemake object for parameters.")
        # Create a namespace object to mimic argparse result
        args = argparse.Namespace(
            input_zarr=snakemake.input.img_zarr,
            input_mask=snakemake.input.mask_zarr, # Assuming mask is zarr input
            output_csv=snakemake.output.csv,
            n5_path_pattern=snakemake.params.get("n5_path_pattern", "ch{}/s0"),
            channels=",".join(map(str, snakemake.params.channels)), # Get channels list from params
            batch_size=snakemake.params.batch_size,
            num_workers=snakemake.resources.num_workers,
            cores_per_worker=snakemake.resources.cores_per_worker,
            mem_per_worker=snakemake.resources.mem_per_worker,
            processes=snakemake.resources.processes,
            project=snakemake.resources.project,
            queue=snakemake.resources.queue,
            runtime=str(snakemake.resources.runtime), # Ensure string
            resource_spec=snakemake.resources.resource_spec,
            log_dir=snakemake.params.log_dir,
<<<<<<< HEAD
            conda_env=snakemake.conda_env_name if hasattr(snakemake, 'conda_env_name') else "otls-pipeline", # Get conda env name if available
            dashboard_port=snakemake.resources.dashboard_port
=======
            conda_env=snakemake.conda_env_name if hasattr(snakemake, 'conda_env_name') else "otls-pipeline-cp3" # Get conda env name if available
>>>>>>> b49f533b
        )
    else:
        logger.info("Not running under Snakemake, parsing command-line arguments.")
        args = parser.parse_args()

    channels_to_process = parse_list_string(args.channels)

    # --- Lmax Parameter ---
    logger.info(f"Using lmax: {DEFAULT_LMAX}")

    # --- Dask Cluster Setup ---
    cluster = None
    client = None
    try:
        logger.info("Setting up Dask cluster...")
        # Make log_dir optional in setup function call if it handles None
        cluster, client = setup_dask_sge_cluster(
            n_workers=args.num_workers,
            cores=args.cores_per_worker,
            processes=args.processes,
            memory=args.mem_per_worker,
            project=args.project,
            queue=args.queue,
            runtime=args.runtime,
            resource_spec=args.resource_spec,
            log_directory=args.log_dir, # Pass None if not specified
            conda_env=args.conda_env,
            dashboard_port=args.dashboard_port
            # job_name='feat_extract' # Consider adding a job name
        )
        logger.info(f"Dask dashboard link: {client.dashboard_link}") # Log dashboard link!
        
    except Exception as e:
        logger.error(f"Failed to set up Dask cluster: {e}", exc_info=True)
        if cluster: # Attempt shutdown even if client setup failed after cluster object created
             try:
                 shutdown_dask(cluster, client)
             except Exception as e_shutdown:
                 logger.error(f"Error during cluster shutdown after setup failure: {e_shutdown}")
        sys.exit(1) # Exit if cluster setup fails

    # --- Main Processing Block ---
    try:
        logger.info("--- Starting Distributed Property Computation ---")
        logger.info(f"Input Zarr: {args.input_zarr}")
        logger.info(f"Input Mask: {args.input_mask}")
        logger.info(f"Output CSV: {args.output_csv}")
        logger.info(f"Channels: {channels_to_process}")


        image_array_list = []
        for ch_idx in channels_to_process:
            n5_channel_path = 'ch{}/s0'.format(ch_idx)
            logger.info(f"Loading channel {ch_idx} from N5 path: {args.input_zarr}/{n5_channel_path}")
            try:
                    dask_arr = da.from_zarr(args.input_zarr + "/" + n5_channel_path)
                    logger.info(f"  Channel {ch_idx} loaded: Shape={dask_arr.shape}, Chunks={dask_arr.chunksize}, Dtype={dask_arr.dtype}")
                    image_array_list.append(dask_arr)
            except Exception as e:
                    logger.error(f"Failed to load channel {ch_idx} at path {n5_channel_path}: {e}", exc_info=True)
                    raise # Re-raise error to stop processing if a channel fails
                    
        if not image_array_list:
            raise ValueError("No image channels were successfully loaded.")

        # --- Load Mask and Image Arrays ---

        image_array = da.stack(image_array_list, axis=3)
        mask_array = load_n5_zarr_array(args.input_mask)

        logger.info(f"Loaded Mask (ZYX assumed): Shape={mask_array.shape}, Dtype={mask_array.dtype}")

        chunk_shape = tuple(c[0] for c in mask_array.chunks)  
        #    (this grabs the first size of each chunk-axis; e.g. (100,100))
        meta_block = sparse.COO.from_numpy(
            np.zeros(chunk_shape, dtype=mask_array.dtype)
        )

        mask_sparse = mask_array.map_blocks(to_sparse, 
                                        dtype=mask_array.dtype,
                                        meta=meta_block,
                                        chunks=mask_array.chunks
                                        )


        # --- First Pass: Get Object Bounding Boxes ---
        df_bboxes = find_objects(mask_sparse).compute()
        df_bboxes = pd.DataFrame(df_bboxes)
        df_bboxes.to_csv(args.output_csv.replace(".csv", "_bboxes.csv"), index=False)
        # df_bboxes = df_bboxes.sample(n=100)

        # --- Second Pass: Extract Features ---
        data_frames = parallel_processing(
            df_bboxes, 
            mask_array, 
            image_array, 
            optimal_lmax=DEFAULT_LMAX, 
            batch_size=args.batch_size
        )
        df_properties = pd.DataFrame(data_frames)
        df_properties = df_properties.applymap(lambda x: x.item() if hasattr(x, "item") else x)
        df_properties.to_csv(args.output_csv, index=False)
        logger.info(f"Finished processing all objects and csv saved.")
    except Exception as e:
        logger.error(f"Error in main processing block: {e}", exc_info=True)
        sys.exit(1)

if __name__ == "__main__":
    main()<|MERGE_RESOLUTION|>--- conflicted
+++ resolved
@@ -449,12 +449,8 @@
             runtime=str(snakemake.resources.runtime), # Ensure string
             resource_spec=snakemake.resources.resource_spec,
             log_dir=snakemake.params.log_dir,
-<<<<<<< HEAD
-            conda_env=snakemake.conda_env_name if hasattr(snakemake, 'conda_env_name') else "otls-pipeline", # Get conda env name if available
+            conda_env=snakemake.conda_env_name if hasattr(snakemake, 'conda_env_name') else "otls-pipeline-cp3", # Get conda env name if available
             dashboard_port=snakemake.resources.dashboard_port
-=======
-            conda_env=snakemake.conda_env_name if hasattr(snakemake, 'conda_env_name') else "otls-pipeline-cp3" # Get conda env name if available
->>>>>>> b49f533b
         )
     else:
         logger.info("Not running under Snakemake, parsing command-line arguments.")
