import numpy as np
import dask.array as da
import warnings
import sys
import argparse
import zarr
import pandas as pd
import logging
import os
import dask
import cloudpickle
import platform
import distributed
import msgpack
import skimage
from aicsshparam import shparam
from dask.distributed import as_completed
from scipy import ndimage as ndi

# Suppress aicsshparam warnings globally for all workers
warnings.filterwarnings("ignore", message="Mesh centroid seems to fall outside the object.*", module="aicsshparam")
warnings.filterwarnings("ignore", message=".*spherical harmonics.*", module="aicsshparam")

from skimage.measure import regionprops, regionprops_table
import psutil
from dask import delayed, compute
from utils.dask_utils import setup_dask_sge_cluster, shutdown_dask


from cellpose.models import CellposeModel

sys.path.append(os.path.dirname(__file__))
import align_3d as align
from aicsshparam import shparam

# --- Script-specific constants ---
DEFAULT_LMAX = 16 
logging.basicConfig(level=logging.INFO, format='%(asctime)s - %(levelname)s - %(message)s')
logger = logging.getLogger(__name__)



# --- Helper Functions ---

def _array_chunk_location(block_id, chunks):
    """Pixel coordinate of top left corner of the array chunk."""
    array_location = []
    for idx, chunk in zip(block_id, chunks):
        array_location.append(sum(chunk[:idx]))
    return tuple(array_location)



# --- Numeric-only bbox computation per chunk (fast, safe) ---
def _chunk_bboxes_numeric(block, array_location):
    """
    Compute bounding boxes for all labels present in a 3D block.

    Returns a pandas.DataFrame with columns:
    ['label', 'z0', 'z1', 'y0', 'y1', 'x0', 'x1'] in GLOBAL coordinates.
    """
    block = np.asarray(block)
    if block.ndim != 3:
        raise ValueError(f"_chunk_bboxes_numeric expects 3D block, got shape={block.shape}")

    # Background mask
    nonzero_mask = block != 0
    if not np.any(nonzero_mask):
        return pd.DataFrame(columns=["label", "z0", "z1", "y0", "y1", "x0", "x1"])  # empty

    # Compact the labels in this block to 1..K using return_inverse to avoid per-label scans
    nz_vals = block[nonzero_mask]
    unique_labels, inverse = np.unique(nz_vals, return_inverse=True)
    compact = np.zeros(block.shape, dtype=np.int32)
    compact[nonzero_mask] = inverse + 1  # background stays 0, labels are 1..K

    # Find object slices once using compact labeling
    obj_slices = ndi.find_objects(compact)
    if obj_slices is None:
        return pd.DataFrame(columns=["label", "z0", "z1", "y0", "y1", "x0", "x1"])  # empty

    rows = []
    z_off, y_off, x_off = array_location
    for idx, slc in enumerate(obj_slices, start=1):
        if slc is None:
            continue
        sz, sy, sx = slc
        rows.append({
            "label": int(unique_labels[idx - 1]),
            "z0": int(sz.start + z_off),
            "z1": int(sz.stop + z_off),
            "y0": int(sy.start + y_off),
            "y1": int(sy.stop + y_off),
            "x0": int(sx.start + x_off),
            "x1": int(sx.stop + x_off),
        })

    return pd.DataFrame(rows, columns=["label", "z0", "z1", "y0", "y1", "x0", "x1"])


def compute_bboxes_numeric(mask_da, client):
    """
    Compute global bounding boxes for all labels in mask_da using per-chunk extraction,
    then merge across chunks with pandas (min/max per label).
    """
    logger.info("Computing per-chunk numeric bounding boxes (no slice objects)...")
    # Build delayed DataFrames, one per chunk
    delayed_blocks = mask_da.to_delayed()
    delayed_dfs = []
    for block_id in np.ndindex(*mask_da.numblocks):
        loc = _array_chunk_location(block_id, mask_da.chunks)
        block_delayed = delayed_blocks[block_id]
        df_delayed = delayed(_chunk_bboxes_numeric)(block_delayed, loc)
        delayed_dfs.append(df_delayed)

    logger.info(f"Submitting {len(delayed_dfs)} bbox-chunk tasks...")
    futures = client.compute(delayed_dfs)
    dfs = []
    for fut, res in as_completed(futures, with_results=True):
        if res is not None and not (isinstance(res, pd.DataFrame) and res.empty):
            dfs.append(res)
        fut.release()

    if not dfs:
        raise RuntimeError("No bounding boxes found in mask array.")

    logger.info("Merging per-chunk bounding boxes across chunks...")
    df_all = pd.concat(dfs, ignore_index=True)
    # Union bboxes across chunks with min/max
    agg = {
        "z0": "min",
        "z1": "max",
        "y0": "min",
        "y1": "max",
        "x0": "min",
        "x1": "max",
    }
    df_merged = df_all.groupby("label", as_index=False).agg(agg)
    return df_merged


def add_chunk_indices(df_bboxes: pd.DataFrame, chunk_sizes: tuple) -> pd.DataFrame:
    """
    Add chunk index columns (cz, cy, cx) using bbox centroid and given chunk sizes.
    """
    cz_size, cy_size, cx_size = (int(chunk_sizes[0][0]), int(chunk_sizes[1][0]), int(chunk_sizes[2][0]))
    cz = ((df_bboxes["z0"] + df_bboxes["z1"]) // 2) // cz_size
    cy = ((df_bboxes["y0"] + df_bboxes["y1"]) // 2) // cy_size
    cx = ((df_bboxes["x0"] + df_bboxes["x1"]) // 2) // cx_size
    df_bboxes = df_bboxes.copy()
    df_bboxes["cz"] = cz.astype(np.int64)
    df_bboxes["cy"] = cy.astype(np.int64)
    df_bboxes["cx"] = cx.astype(np.int64)
    return df_bboxes


def _process_group(group_df: pd.DataFrame,
                   mask_path: str,
                   image_zarr_root: str,
                   channels: list,
                   lmax: int,
                   area_min: int,
                   group_key: tuple) -> pd.DataFrame:
    """
    Process a group of labels that share the same storage chunk indices.

    - Read a single super-ROI from mask and image for all labels in the group
    - Compute morphology features once per label using regionprops_table
    - Compute per-channel mean intensities via regionprops_table per channel
    - Compute spherical harmonics per label on aligned binary object mask

    Returns a pandas DataFrame with one row per label in the group.
    """

    import sys, os
    import warnings
    sys.path.append(os.path.dirname(__file__))   # path where feature_extraction.py lives
    from aicsshparam import shparam
    import align_3d as align
    
    if group_df.empty:
        return pd.DataFrame()

    labels = group_df["label"].astype(np.int64).tolist()
    sz = int(group_df["z0"].min()); ez = int(group_df["z1"].max())
    sy = int(group_df["y0"].min()); ey = int(group_df["y1"].max())
    sx = int(group_df["x0"].min()); ex = int(group_df["x1"].max())

    # Read ROI directly from Zarr to avoid nested Dask computes
    if mask_path.endswith('.n5'):
        store = zarr.N5Store(mask_path)
        mask_arr = zarr.open_array(store=store, path=None, mode='r')
    else:
        mask_arr = zarr.open(mask_path, mode='r')

    mask_roi = np.asarray(mask_arr[sz:ez, sy:ey, sx:ex])

    # Quick exit if no voxels
    if np.count_nonzero(mask_roi) == 0:
        return pd.DataFrame()

    # Morphology for all labels; regionprops_table with label image only
    morph = regionprops_table(mask_roi, properties=["label", "area", "centroid"])
    morph_df = pd.DataFrame(morph)
    if morph_df.empty:
        return pd.DataFrame()

    # Keep only our labels
    morph_df["label"] = morph_df["label"].astype(np.int64)
    morph_df = morph_df[morph_df["label"].isin(labels)].copy()
    if morph_df.empty:
        return pd.DataFrame()

    # Area threshold (filter tiny objects early)
    morph_df = morph_df[morph_df["area"] >= area_min]
    if morph_df.empty:
        return pd.DataFrame()

    # Convert centroid to global coordinates
    if "centroid-0" in morph_df.columns:
        morph_df.rename(columns={"centroid-0": "centroid_z",
                                 "centroid-1": "centroid_y",
                                 "centroid-2": "centroid_x"}, inplace=True)
    morph_df["centroid_z"] = morph_df["centroid_z"] + sz
    morph_df["centroid_y"] = morph_df["centroid_y"] + sy
    morph_df["centroid_x"] = morph_df["centroid_x"] + sx

    # Per-channel intensity means via regionprops_table join
    if channels:
        # Load intensity channels ROI
        ch_arrays = []
        for ch in channels:
            ch_path = os.path.join(image_zarr_root, f"ch{ch}", "s0")
            ch_arr = load_n5_zarr_array(image_zarr_root, n5_subpath=f"/ch{ch}/s0")
            ch_arrays.append(np.asarray(ch_arr[sz:ez, sy:ey, sx:ex]))

        for idx, ch in enumerate(channels):
            ch_df = pd.DataFrame(
                regionprops_table(mask_roi, intensity_image=ch_arrays[idx], properties=["label", "mean_intensity"])  # type: ignore[arg-type]
            )
            ch_df["label"] = ch_df["label"].astype(np.int64)
            ch_df.rename(columns={"mean_intensity": f"mean_intensity_ch{ch}"}, inplace=True)
            morph_df = morph_df.merge(ch_df, on="label", how="left")

    # Build bbox map for faster lookup
    bbox_map = group_df.set_index("label")[['z0', 'z1', 'y0', 'y1', 'x0', 'x1']].to_dict('index')

    # Compute SH coefficients per object
    results = []
    for _, pr in morph_df.iterrows():
        label_id = int(pr["label"]) 
        bbox = bbox_map.get(label_id)
        if bbox is None:
            continue
        lz0 = int(bbox['z0'] - sz); lz1 = int(bbox['z1'] - sz)
        ly0 = int(bbox['y0'] - sy); ly1 = int(bbox['y1'] - sy)
        lx0 = int(bbox['x0'] - sx); lx1 = int(bbox['x1'] - sx)

        sub = (mask_roi[lz0:lz1, ly0:ly1, lx0:lx1] == label_id)
        if not np.any(sub):
            continue
        sub = np.ascontiguousarray(sub)

        props_dict = pr.to_dict()
        aligned_slice, props_dict = align.align_object_standard(sub, props_dict)
        if np.sum(aligned_slice) == 0:
            continue

        try:
            (coeffs, _), _ = shparam.get_shcoeffs(aligned_slice, lmax=lmax, alignment_2d=False)
        except Exception as e:
            logger.error(f"SH computation failed for label {label_id}: {e}")
            continue

        coeffs.update({'label': label_id})
        final_dict = props_dict | coeffs
        results.append(final_dict)

    if not results:
        return pd.DataFrame()

    out_df = pd.DataFrame(results)
    cz, cy, cx = group_key
    out_df["cz"] = int(cz)
    out_df["cy"] = int(cy)
    out_df["cx"] = int(cx)

    # rename columns to human-readable format #
    columns_dict = {
        "label": "Nuclear_ID",
        "area": "Nuclear_Volume",
        "mean_intensity_ch0": "Mean_FUCCI_Green_Intensity",
        "mean_intensity_ch1": "Mean_FUCCI_Red_Intensity",
        "mean_intensity_ch2": "Integrated_DNA_Intensity",
        "centroid_z": "Centroid_Z",
        "centroid_y": "Centroid_Y",
        "centroid_x": "Centroid_X",
        "cz": "Chunk_Z",
        "cy": "Chunk_Y",
        "cx": "Chunk_X",
        "major_magnitude": "Major_Axis_Length",
        "intermediate_magnitude": "Intermediate_Axis_Length",
        "minor_magnitude": "Minor_Axis_Length",
        "cos_major": "Major_Axis_Cosine",
        "cos_intermediate": "Intermediate_Axis_Cosine",
        "cos_minor": "Minor_Axis_Cosine"
    }
    out_df.rename(columns=columns_dict, inplace=True)

    # reorder columns #
    columns_no_shcoeffs = ["Nuclear_ID", "Nuclear_Volume",
                          "Centroid_Z", "Centroid_Y", "Centroid_X",
                          "Mean_FUCCI_Green_Intensity", "Mean_FUCCI_Red_Intensity", "Integrated_DNA_Intensity",
                          "Major_Axis_Length", "Intermediate_Axis_Length", "Minor_Axis_Length",
                          "Major_Axis_Cosine", "Intermediate_Axis_Cosine", "Minor_Axis_Cosine",
                          "Chunk_Z", "Chunk_Y", "Chunk_X"]
    columns = columns_no_shcoeffs + [col for col in out_df.columns if col not in columns_no_shcoeffs]
    out_df = out_df[columns]
    return out_df

# --- Environment Logging  ---
logging.basicConfig(level=logging.INFO, format='%(asctime)s - %(name)s - %(levelname)s - %(message)s')
logger = logging.getLogger(__name__) 


# --- Log Environment Info Once ---
def log_environment():
    logger.info("--- Environment Versions ---")
    logger.info(f"Platform: {platform.platform()}")
    logger.info(f"Python: {sys.version}")
    logger.info(f"Dask: {dask.__version__}")
    logger.info(f"Distributed: {distributed.__version__}")
    logger.info(f"Cloudpickle: {cloudpickle.__version__}")
    logger.info(f"Msgpack: {msgpack.__version__}")
    logger.info(f"Zarr: {zarr.__version__}")
    logger.info(f"NumPy: {np.__version__}")
    logger.info(f"Scikit-image: {skimage.__version__}")
    logger.info("--- Dask Config (relevant parts) ---")
    logger.info(f"distributed.comm.compression: {dask.config.get('distributed.comm.compression')}")
    logger.info("--- End Environment Info ---")


log_environment()

# --- Simplified N5/Zarr loading ---
def load_n5_zarr_array(path, n5_subpath=None, chunks=None):
    """Loads N5 or Zarr array, handling subpaths for both formats.
    
    Args:
        path: str
            The path to the N5 or Zarr container
        n5_subpath: str
            The subpath to the underlying array (e.g., 'ch0/s0')
            Works for both N5 and Zarr formats
        chunks: tuple
            The chunks to load the array into (leave as None for no rechunking)
    Returns:
        da.Array
            The dask array
    """
    logger.info(f"Attempting to load from: {path}" + (f" with subpath: {n5_subpath}" if n5_subpath else ""))
    if path.endswith('.n5'):
        store = zarr.N5Store(path)
        if not n5_subpath:
             raise ValueError(f"N5 path specified ({path}), but n5_subpath is required.")
        arr_handle = zarr.open_array(store=store, path=n5_subpath, mode='r')
        logger.info(f"Loaded N5 array: Shape={arr_handle.shape}, Chunks={arr_handle.chunks}")
        return da.from_zarr(arr_handle, chunks=chunks)
    elif path.endswith('.zarr'):
        if n5_subpath:
<<<<<<< HEAD
            # open zarr store and access the specific subpath using dictionary access #
            store = zarr.open(path, mode='r')
            arr_handle = store[n5_subpath]
            logger.info(f"Loaded Zarr array from subpath '{n5_subpath}': Shape={arr_handle.shape}")
            return da.from_zarr(arr_handle, chunks=chunks)
=======
            arr_handle = zarr.open(path+n5_subpath, mode='r')
            logger.info(f"Loaded Zarr array: Shape={arr_handle.shape}")
            return da.from_zarr(path+n5_subpath, chunks=chunks)
>>>>>>> 34361001
        else:
            arr_handle = zarr.open(path, mode='r')
            logger.info(f"Loaded Zarr array: Shape={arr_handle.shape}")
            return da.from_zarr(path, chunks=chunks)
<<<<<<< HEAD
=======
        
>>>>>>> 34361001
    else:
        raise ValueError(f"Unsupported array format (expected .n5 or .zarr): {path}")


def parse_list_string(list_str, dtype=int):
    """Parses comma-separated string into a list of specified type.
    
    Args:
        list_str: str
            A comma-separated string of values
        dtype: type
            The type to convert the values to
    Returns:
        list:
            A list of values of the specified type
    """
    if not list_str:
        return []
    return [dtype(item.strip()) for item in list_str.split(',')]

# Removed load_optimal_lmax; lmax is now a constant defined in main()

def main():

    parser = argparse.ArgumentParser(description="Distributed Feature Extraction for Microscopy Images")

    # Input/Output Arguments
    parser.add_argument("--input_zarr", required=True, help="Path to the input Zarr store (intensity image data)")

    parser.add_argument("--input_mask", required=True, help="Path to the input mask Zarr store or TIF file (label image data)")
    parser.add_argument("--output_csv", required=True, help="Path to the output CSV file for features")
    parser.add_argument("--channels", required=True, help="Comma-separated list of channel indices to process (e.g., '0,1,2')")
    parser.add_argument("--generate_embeddings", required=True, help="Whether to generate embeddings (True/False)")
    # Dask SGE Cluster Arguments
    parser.add_argument("--num_workers", type=int, default=16, help="Number of Dask workers (SGE jobs)")
    parser.add_argument("--cores_per_worker", type=int, default=1, help="Number of cores per worker")
    parser.add_argument("--mem_per_worker", default="60G", help="Memory per worker (e.g., '60G')")
    parser.add_argument("--processes", type=int, default=1, help="Number of Python processes per worker (usually 1)")
    parser.add_argument("--project", required=True, help="SGE project code")
    parser.add_argument("--queue", required=True, help="SGE queue name")
    parser.add_argument("--runtime", default="140000", help="Job runtime (SGE format or seconds)") # Keep as string for flexibility
    parser.add_argument("--resource_spec", default="mfree=60G", help="SGE resource specification (e.g., 'mfree=60G')")
    parser.add_argument("--log_dir", default=None, help="Directory for Dask worker logs (defaults to ./dask_worker_logs_TIMESTAMP)")
    parser.add_argument("--conda_env", default="otls-pipeline-cp3", help="Conda environment to activate on workers")


    # --- Argument Parsing ---
    # Check if running under Snakemake
    if 'snakemake' in globals():
        logger.info("Running under Snakemake, using snakemake object for parameters.")
        # Create a namespace object to mimic argparse result
        args = argparse.Namespace(
            input_zarr=snakemake.input.img_zarr,
            input_mask=snakemake.input.mask_zarr, # Assuming mask is zarr input
            output_csv=snakemake.output.csv,
            n5_path_pattern=snakemake.params.get("n5_path_pattern", "ch{}/s0"),
            channels=",".join(map(str, snakemake.params.channels)), # Get channels list from params
            generate_embeddings=snakemake.params.get("generate_embeddings", False), # Default to False if not set
            num_workers=snakemake.resources.num_workers,
            cores_per_worker=snakemake.resources.cores_per_worker,
            mem_per_worker=snakemake.resources.mem_per_worker,
            processes=snakemake.resources.processes,
            project=snakemake.resources.project,
            queue=snakemake.resources.queue,
            runtime=str(snakemake.resources.runtime), # Ensure string
            resource_spec=snakemake.resources.resource_spec,
            log_dir=snakemake.params.log_dir,
            conda_env=snakemake.conda_env_name if hasattr(snakemake, 'conda_env_name') else "otls-pipeline-cp3", # Get conda env name if available
            dashboard_port=snakemake.resources.dashboard_port
        )
    else:
        logger.info("Not running under Snakemake, parsing command-line arguments.")
        args = parser.parse_args()

    channels_to_process = parse_list_string(args.channels)

    # --- Lmax Parameter ---
    logger.info(f"Using lmax: {DEFAULT_LMAX}")

    # --- Dask Cluster Setup ---
    cluster = None
    client = None
    try:
        logger.info("Setting up Dask cluster...")
        # Make log_dir optional in setup function call if it handles None
        cluster, client = setup_dask_sge_cluster(
            n_workers=args.num_workers,
            cores=args.cores_per_worker,
            processes=args.processes,
            memory=args.mem_per_worker,
            project=args.project,
            queue=args.queue,
            runtime=args.runtime,
            resource_spec=args.resource_spec,
            log_directory=args.log_dir, # Pass None if not specified
            conda_env=args.conda_env,
            dashboard_port=args.dashboard_port
            # job_name='feat_extract' # Consider adding a job name
        )
        logger.info(f"Dask dashboard link: {client.dashboard_link}") # Log dashboard link!
        
    except Exception as e:
        logger.error(f"Failed to set up Dask cluster: {e}", exc_info=True)
        if cluster: # Attempt shutdown even if client setup failed after cluster object created
             try:
                 shutdown_dask(cluster, client)
             except Exception as e_shutdown:
                 logger.error(f"Error during cluster shutdown after setup failure: {e_shutdown}")
        sys.exit(1) # Exit if cluster setup fails

    # --- Main Processing Block ---
    try:
        logger.info("--- Starting Distributed Property Computation ---")
        logger.info(f"Input Zarr (images root): {args.input_zarr}")
        logger.info(f"Input Mask: {args.input_mask}")
        logger.info(f"Output: {args.output_csv}")
        logger.info(f"Channels: {channels_to_process}")

        # --- Load Mask as Dask only to access chunks and parallelize bbox pass ---
        mask_array = load_n5_zarr_array(args.input_mask)
        logger.info(f"Loaded Mask (ZYX assumed): Shape={mask_array.shape}, Chunks={mask_array.chunks}, Dtype={mask_array.dtype}")

        # --- First Pass: Numeric BBoxes per chunk, merged globally ---
        df_bboxes = compute_bboxes_numeric(mask_array, client)
        # Save bboxes for debugging/inspection
        bboxes_csv = args.output_csv.replace(".csv", "_bboxes.csv")
        df_bboxes.to_csv(bboxes_csv, index=False)
        logger.info(f"Wrote bounding boxes to {bboxes_csv} (rows={len(df_bboxes)})")

        # --- Add storage chunk indices and group ---
        df_bboxes = add_chunk_indices(df_bboxes, mask_array.chunks)

        # Drop extremely tiny ROIs early by bbox volume heuristic to cut work
        voxel_est = (df_bboxes["z1"] - df_bboxes["z0"]) * (df_bboxes["y1"] - df_bboxes["y0"]) * (df_bboxes["x1"] - df_bboxes["x0"])
        df_bboxes = df_bboxes.loc[voxel_est >= 1, :]

        # Group by chunk indices
        grouped = df_bboxes.groupby(["cz", "cy", "cx"], sort=False)
        group_items = list(grouped)
        logger.info(f"Discovered {len(group_items)} chunk-groups with labels")

        # --- Output setup ---

        os.makedirs(os.path.dirname(args.output_csv), exist_ok=True)

        # --- Second Pass: Process groups in parallel ---
        futures = []
        for (cz, cy, cx), gdf in group_items:
            fut = client.submit(
                _process_group,
                gdf,
                args.input_mask,
                args.input_zarr,
                channels_to_process,
                DEFAULT_LMAX,
                4000,
                (int(cz), int(cy), int(cx))
            )
            futures.append(fut)

        header_written = False
        write_count = 0
        for fut, res in as_completed(futures, with_results=True):
            try:
                if res is None or (isinstance(res, pd.DataFrame) and res.empty):
                    fut.release()
                    continue

                else:
                    if not header_written:
                        res.to_csv(args.output_csv, index=False, mode='w')
                        header_written = True
                    else:
                        res.to_csv(args.output_csv, index=False, mode='a', header=False)
                write_count += 1
            finally:
                fut.release()

        logger.info(f"Finished processing all groups and wrote {write_count} output parts.")
    except Exception as e:
        logger.error(f"Error in main processing block: {e}", exc_info=True)
        sys.exit(1)

if __name__ == "__main__":
    main()<|MERGE_RESOLUTION|>--- conflicted
+++ resolved
@@ -368,25 +368,15 @@
         return da.from_zarr(arr_handle, chunks=chunks)
     elif path.endswith('.zarr'):
         if n5_subpath:
-<<<<<<< HEAD
             # open zarr store and access the specific subpath using dictionary access #
             store = zarr.open(path, mode='r')
             arr_handle = store[n5_subpath]
             logger.info(f"Loaded Zarr array from subpath '{n5_subpath}': Shape={arr_handle.shape}")
             return da.from_zarr(arr_handle, chunks=chunks)
-=======
-            arr_handle = zarr.open(path+n5_subpath, mode='r')
-            logger.info(f"Loaded Zarr array: Shape={arr_handle.shape}")
-            return da.from_zarr(path+n5_subpath, chunks=chunks)
->>>>>>> 34361001
         else:
             arr_handle = zarr.open(path, mode='r')
             logger.info(f"Loaded Zarr array: Shape={arr_handle.shape}")
             return da.from_zarr(path, chunks=chunks)
-<<<<<<< HEAD
-=======
-        
->>>>>>> 34361001
     else:
         raise ValueError(f"Unsupported array format (expected .n5 or .zarr): {path}")
 
