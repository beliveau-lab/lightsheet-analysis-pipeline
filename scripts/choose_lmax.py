--- conflicted
+++ resolved
@@ -157,201 +157,7 @@
             results.extend(compute(*batch, sync=True))
         logger.info(f"Found {len(results)} objects")
         return [r for r in results if r is not None]
-
-<<<<<<< HEAD
-    def plot_reconstruction_error(self, object_errors, reference_lmax=None):        
-        # --- Data Prep ---
-        plot_data = []
-        for obj in object_errors:
-            obj_id = obj['id']
-            for lmax, error in obj['distances'].items():
-                plot_data.append({
-                    'object_id': obj_id,
-                    'lmax': lmax,
-                    'error': error
-                })
-        
-        df_plot = pd.DataFrame(plot_data)
-        df_plot.to_csv(f'{self.params["save_dir"]}/object_reconstruction_errors.csv', index=False)
-        logger.info(f"Saved object reconstruction errors to {self.params['save_dir']}/object_reconstruction_errors.csv")
-
-        fig, ax = plt.subplots(1, 1, figsize=(4, 3))
-        
-        # --- Individual Object Curves in Gray ---
-        for obj_id in df_plot['object_id'].unique():
-            obj_data = df_plot[df_plot['object_id'] == obj_id].sort_values('lmax')
-            x_values = (obj_data['lmax'] + 1) ** 2
-            ax.plot(x_values, 
-                    obj_data['error'], 
-                    '-', 
-                    color='gray', 
-                    linewidth=0.2, 
-                    alpha=0.5)
-        
-        # --- Aggregated Statistics ---
-        df_agg = (df_plot.groupby('lmax')['error']
-                  .agg(['mean', 'std'])
-                  .reset_index()
-                  .sort_values('lmax'))
-        x_agg = (df_agg['lmax'] + 1) ** 2
-
-        # Mean line
-        ax.plot(x_agg, 
-                df_agg['mean'], 
-                '-', 
-                color='k', 
-                linewidth=2, 
-                label='Mean')
-        
-        # Standard deviation band
-        ax.fill_between(x_agg, 
-                       df_agg['mean'] - df_agg['std'],
-                       df_agg['mean'] + df_agg['std'],
-                       alpha=0.3, color='black', label='±1 STD')
-        
-=======
-    # def run_bootstrap(self, object_errors):
-    #     """Fixed bootstrap selection."""
-    #     error_dict = {obj['id']: obj['distances'] for obj in object_errors}
-    #     object_ids = list(error_dict.keys())
-    #     if len(object_ids) < MIN_RELIABLE_OBJECTS:
-    #         logger.warning("Too few objects for reliable bootstrap")
-
-    #     # Create detailed reconstruction error plots
-    #     logger.info("Creating detailed reconstruction error plots...")
-    #     self.make_reconstruction_error_plots(object_errors)
-
-    #     results = {}
-    #     for lmax in self.lmax_range:
-    #         bootstrap_errors = []
-            
-    #         # objects that have data for this lmax
-    #         valid_errors = [
-    #             obj_id for obj_id in object_ids 
-    #             if lmax in error_dict[obj_id]
-    #         ]
-            
-    #         if len(valid_errors) < 10:
-    #             logger.warning(f"Too few objects for lmax {lmax}")
-    #             continue
-                
-    #         # Perform bootstrap sampling
-    #         for _ in range(self.params['n_iter']):
-    #             bootstrap_sample = np.random.choice(valid_errors, size=len(valid_errors), replace=True)                
-    #             sample_errors = [error_dict[obj_id][lmax] 
-    #                             for obj_id in bootstrap_sample]
-    #             bootstrap_errors.append(np.mean(sample_errors))
-            
-
-    #         results[lmax] = {
-    #             'mean_distance': np.mean(bootstrap_errors),
-    #             'std_distance': np.std(bootstrap_errors),
-    #             'bootstrap_errors': bootstrap_errors,  # Store for significance testing
-    #             'n_objects': len(valid_errors),
-    #             'confidence_interval': {
-    #                 'lower': np.percentile(bootstrap_errors, 2.5),
-    #                 'upper': np.percentile(bootstrap_errors, 97.5),
-    #                 'level': 0.95
-    #             }
-    #         }
-    #     return results
-    
-    # def plot_bootstrap(self, results, chosen_lmax=None):
-    #     """Plot bootstrap results with confidence intervals."""
-    #     plot_data = []
-    #     for lmax, stats in results.items():
-    #         plot_data.append({
-    #             'lmax': lmax,
-    #             'mean_distance': stats['mean_distance'],
-    #             'lower_ci': stats['confidence_interval']['lower'],
-    #             'upper_ci': stats['confidence_interval']['upper']
-    #         })
-        
-    #     df = pd.DataFrame(plot_data)
-    #     plt.figure(figsize=(10, 6))
-    #     ax = sns.lineplot(data=df, 
-    #                  x='lmax', 
-    #                  y='mean_distance', 
-    #                  marker='o', 
-    #                  linewidth=2, 
-    #                  markersize=8)
-    #     ax.set_yscale('log')
-
-        
-    #     # Add confidence intervals
-    #     plt.fill_between(df['lmax'], 
-    #                     df['lower_ci'], 
-    #                     df['upper_ci'], 
-    #                     alpha=0.3, 
-    #                     label='95% CI')
-
-    #     if chosen_lmax is not None:
-    #         plt.axvline(chosen_lmax, 
-    #                     color='red', 
-    #                     linestyle='--', 
-    #                     linewidth=2,
-    #                     label=f'Chosen lmax = {chosen_lmax}')
-
-    #     plt.xlabel('LMAX', fontsize=12)
-    #     plt.ylabel('Mean Distance to Closest Point (μm)', fontsize=12)
-    #     plt.title('Reconstruction Error', fontsize=14)
-    #     plt.legend()
-    #     plt.grid(True, alpha=0.3)
-    #     sns.despine()
-    #     plt.tight_layout()
-    #     plt.savefig(f'{self.params["save_dir"]}/bootstrap_results.png')
-
-    def plot_reconstruction_error(self, object_errors, reference_lmax=None):        
-        # --- Data Prep ---
-        plot_data = []
-        for obj in object_errors:
-            obj_id = obj['id']
-            for lmax, error in obj['distances'].items():
-                plot_data.append({
-                    'object_id': obj_id,
-                    'lmax': lmax,
-                    'error': error
-                })
-        
-        df_plot = pd.DataFrame(plot_data)
-        df_plot.to_csv(f'{self.params["save_dir"]}/object_reconstruction_errors.csv', index=False)
-        logger.info(f"Saved object reconstruction errors to {self.params['save_dir']}/object_reconstruction_errors.csv")
-
-        fig, ax = plt.subplots(1, 1, figsize=(4, 3))
-        
-        # --- Individual Object Curves in Gray ---
-        for obj_id in df_plot['object_id'].unique():
-            obj_data = df_plot[df_plot['object_id'] == obj_id].sort_values('lmax')
-            x_values = (obj_data['lmax'] + 1) ** 2
-            ax.plot(x_values, 
-                    obj_data['error'], 
-                    '-', 
-                    color='gray', 
-                    linewidth=0.2, 
-                    alpha=0.5)
-        
-        # --- Aggregated Statistics ---
-        df_agg = (df_plot.groupby('lmax')['error']
-                  .agg(['mean', 'std'])
-                  .reset_index()
-                  .sort_values('lmax'))
-        x_agg = (df_agg['lmax'] + 1) ** 2
-
-        # Mean line
-        ax.plot(x_agg, 
-                df_agg['mean'], 
-                '-', 
-                color='k', 
-                linewidth=2, 
-                label='Mean')
-        
-        # Standard deviation band
-        ax.fill_between(x_agg, 
-                       df_agg['mean'] - df_agg['std'],
-                       df_agg['mean'] + df_agg['std'],
-                       alpha=0.3, color='black', label='±1 STD')
-        
->>>>>>> 02807703
+      
         # --- Axis Formatting ---
         ax.set_yscale('log')
         # ax.set_ylim(0.1, 10.0)
